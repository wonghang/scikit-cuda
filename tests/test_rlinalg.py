#!/usr/bin/env python

"""
Unit tests for scikits.cuda.linalg
"""

from unittest import main, makeSuite, TestCase, TestSuite

import pycuda.autoinit
import pycuda.gpuarray as gpuarray
import numpy as np

from numpy.testing import assert_raises

import skcuda.linalg as linalg
import skcuda.rlinalg as rlinalg
import skcuda.misc as misc

atol_float32 = 1e-4
atol_float64 = 1e-8

class test_rlinalg(TestCase):
    def setUp(self):
        np.random.seed(0)
        linalg.init()
        rlinalg.init()

    def test_rsvd_float32(self):
        m, n = 5, 4
        a = np.array(np.random.randn(m, n), np.float32, order='F')
        a_gpu = gpuarray.to_gpu(a)
        U, s, Vt = rlinalg.rsvd(a_gpu, k=n, p=0, q=2, method='standard')
        assert np.allclose(a, np.dot(U.get(), np.dot(np.diag(s.get()), Vt.get())), atol_float32)
       
    def test_rsvd_float64(self):
        m, n = 5, 4
        a = np.array(np.random.randn(m, n), np.float64, order='F')
        a_gpu = gpuarray.to_gpu(a)
        U, s, Vt = rlinalg.rsvd(a_gpu, k=n, p=0, q=2, method='standard')
        assert np.allclose(a, np.dot(U.get(), np.dot(np.diag(s.get()), Vt.get())), atol_float64)
    
    def test_rsvd_complex64(self):
        m, n = 5, 4
        a = np.array(np.random.randn(m, n) + 1j*np.random.randn(m, n), np.complex64, order='F')
        a_gpu = gpuarray.to_gpu(a)
        U, s, Vt = rlinalg.rsvd(a_gpu, k=n, p=0, q=2, method='standard')
        assert np.allclose(a, np.dot(U.get(), np.dot(np.diag(s.get()), Vt.get())), atol_float32)
        
    def test_rsvd_complex128(self):
        m, n = 5, 4
        a = np.array(np.random.randn(m, n) + 1j*np.random.randn(m, n), np.complex128, order='F')
        a_gpu = gpuarray.to_gpu(a)
        U, s, Vt = rlinalg.rsvd(a_gpu, k=n, p=0, q=2, method='standard')
        assert np.allclose(a, np.dot(U.get(), np.dot(np.diag(s.get()), Vt.get())), atol_float64)
     
    def test_rsvdf_float32(self):
        m, n = 5, 4
        a = np.array(np.random.randn(m, n), np.float32, order='F')
        a_gpu = gpuarray.to_gpu(a)
        U, s, Vt = rlinalg.rsvd(a_gpu, k=n, p=0, q=2, method='fast')
        assert np.allclose(a, np.dot(U.get(), np.dot(np.diag(s.get()), Vt.get())), atol_float32)

    def test_rsvdf_float64(self):
        m, n = 5, 4
        a = np.array(np.random.randn(m, n), np.float64, order='F')
        a_gpu = gpuarray.to_gpu(a)
        U, s, Vt = rlinalg.rsvd(a_gpu, k=n, p=0, q=2, method='fast')
        assert np.allclose(a, np.dot(U.get(), np.dot(np.diag(s.get()), Vt.get())), atol_float64)
    
    def test_rsvdf_complex64(self):
        m, n = 5, 4
        a = np.array(np.random.randn(m, n) + 1j*np.random.randn(m, n), np.complex64, order='F')
        a_gpu = gpuarray.to_gpu(a)
        U, s, Vt = rlinalg.rsvd(a_gpu, k=n, p=0, q=2, method='fast')
        assert np.allclose(a, np.dot(U.get(), np.dot(np.diag(s.get()), Vt.get())), atol_float32)
        
    def test_rsvdf_complex128(self):
        m, n = 5, 4
        a = np.array(np.random.randn(m, n) + 1j*np.random.randn(m, n), np.complex128, order='F')
        a_gpu = gpuarray.to_gpu(a)
        U, s, Vt = rlinalg.rsvd(a_gpu, k=n, p=0, q=2, method='fast')
        assert np.allclose(a, np.dot(U.get(), np.dot(np.diag(s.get()), Vt.get())), atol_float64) 
        
    def test_rdmd_float32(self):
        m, n = 6, 4
        a = np.array(np.fliplr(np.vander(np.random.rand(m)+1, n)), np.float32, order='F')
        a_gpu = gpuarray.to_gpu(a)
        f_gpu, b_gpu, v_gpu, omega = rlinalg.rdmd(a_gpu, k=(n-1), p=1, q=2, modes='standard', return_amplitudes=True, return_vandermonde=True)
        assert np.allclose(a[:,:(n-1)], np.dot(f_gpu.get(), np.dot(np.diag(b_gpu.get()), v_gpu.get()) ), atol_float32)   

    def test_rdmd_float64(self):
        m, n = 9, 7
        a = np.array(np.fliplr(np.vander(np.random.rand(m)+1, n)), np.float64, order='F')
        a_gpu = gpuarray.to_gpu(a)
        f_gpu, b_gpu, v_gpu, omega = rlinalg.rdmd(a_gpu, k=(n-1), p=1, q=2, modes='standard', return_amplitudes=True, return_vandermonde=True)
        assert np.allclose(a[:,:(n-1)], np.dot(f_gpu.get(), np.dot(np.diag(b_gpu.get()), v_gpu.get()) ), atol_float64)  

    def test_rdmd_complex64(self):
        m, n = 9, 7
        a = np.array(np.fliplr(np.vander(np.random.rand(m)+1, n)) + 1j*np.fliplr(np.vander(np.random.rand(m)+1, n)), 
                     np.complex64, order='F')
        a_gpu = gpuarray.to_gpu(a)
        f_gpu, b_gpu, v_gpu, omega = rlinalg.rdmd(a_gpu, k=(n-1), p=1, q=1, modes='standard', return_amplitudes=True, return_vandermonde=True)
        assert np.allclose(a[:,:(n-1)], np.dot(f_gpu.get(), np.dot(np.diag(b_gpu.get()), v_gpu.get()) ), atol_float32)
        
    def test_rdmd_complex128(self):
        m, n = 9, 7
        a = np.array(np.fliplr(np.vander(np.random.rand(m)+1, n)) + 1j*np.fliplr(np.vander(np.random.rand(m)+1, n)), 
                     np.complex128, order='F')
        a_gpu = gpuarray.to_gpu(a)
        f_gpu, b_gpu, v_gpu, omega = rlinalg.rdmd(a_gpu, k=(n-1), p=1, q=1, modes='standard', return_amplitudes=True, return_vandermonde=True)
        assert np.allclose(a[:,:(n-1)], np.dot(f_gpu.get(), np.dot(np.diag(b_gpu.get()), v_gpu.get()) ), atol_float64)

    def test_cdmd_float32(self):
        # Define time and space discretizations
        x=np.linspace( -5, 5, 50)
        t=np.linspace(0, 8*np.pi , 20) 
        dt=t[2]-t[1]
        X, T = np.meshgrid(x,t)
        # Create two patio-temporal patterns
        F1 = 0.5* np.cos(X)*(1.+0.* T)
        F2 = ( (1./np.cosh(X)) * np.tanh(X)) *(2.*np.exp(1j*2.8*T))
        D = F1+F2
        a = np.array(D.real, np.float32, order='F')
        a_gpu = gpuarray.to_gpu(a)
        dmdf_gpu, dmdb_gpu, dmdv_gpu, dmdomega = linalg.dmd(a_gpu, k=2, modes='exact', return_amplitudes=True, return_vandermonde=True)
        f_gpu, b_gpu, v_gpu, omega = rlinalg.cdmd(a_gpu, k=2, c=10, modes='exact', return_amplitudes=True, return_vandermonde=True)
        assert np.allclose(dmdomega.get(), omega.get(), atol_float32)   

    def test_cdmd_float64(self):
        # Define time and space discretizations
        x=np.linspace( -5, 5, 50)
        t=np.linspace(0, 8*np.pi , 20) 
        dt=t[2]-t[1]
        X, T = np.meshgrid(x,t)
        # Create two patio-temporal patterns
        F1 = 0.5* np.cos(X)*(1.+0.* T)
        F2 = ( (1./np.cosh(X)) * np.tanh(X)) *(2.*np.exp(1j*2.8*T))
        D = F1+F2
        a = np.array(D.real, np.float64, order='F')
        a_gpu = gpuarray.to_gpu(a)
        dmdf_gpu, dmdb_gpu, dmdv_gpu, dmdomega = linalg.dmd(a_gpu, k=2, modes='exact', return_amplitudes=True, return_vandermonde=True)
        f_gpu, b_gpu, v_gpu, omega = rlinalg.cdmd(a_gpu, k=2, c=10, modes='exact', return_amplitudes=True, return_vandermonde=True)
        assert np.allclose(dmdomega.get(), omega.get(), atol_float64)    

    def test_cdmd_complex64(self):
        # Define time and space discretizations
        x=np.linspace( -5, 5, 50)
        t=np.linspace(0, 8*np.pi , 20) 
        dt=t[2]-t[1]
        X, T = np.meshgrid(x,t)
        # Create two patio-temporal patterns
        F1 = 0.5* np.cos(X)*(1.+0.* T)
        F2 = ( (1./np.cosh(X)) * np.tanh(X)) *(2.*np.exp(1j*2.8*T))
        D = F1+F2
        a = np.array(D.real, np.complex64, order='F')
        a_gpu = gpuarray.to_gpu(a)
        dmdf_gpu, dmdb_gpu, dmdv_gpu, dmdomega = linalg.dmd(a_gpu, k=2, modes='exact', return_amplitudes=True, return_vandermonde=True)
        f_gpu, b_gpu, v_gpu, omega = rlinalg.cdmd(a_gpu, k=2, c=10, modes='exact', return_amplitudes=True, return_vandermonde=True)
        assert np.allclose(dmdomega.get().real, omega.get().real, atol_float32)   
        
        
    def test_cdmd_complex128(self):
        # Define time and space discretizations
        x=np.linspace( -5, 5, 50)
        t=np.linspace(0, 8*np.pi , 20) 
        dt=t[2]-t[1]
        X, T = np.meshgrid(x,t)
        # Create two patio-temporal patterns
        F1 = 0.5* np.cos(X)*(1.+0.* T)
        F2 = ( (1./np.cosh(X)) * np.tanh(X)) *(2.*np.exp(1j*2.8*T))
        D = F1+F2
        a = np.array(D.real, np.complex128, order='F')
        a_gpu = gpuarray.to_gpu(a)
        dmdf_gpu, dmdb_gpu, dmdv_gpu, dmdomega = linalg.dmd(a_gpu, k=2, modes='exact', return_amplitudes=True, return_vandermonde=True)
        f_gpu, b_gpu, v_gpu, omega = rlinalg.cdmd(a_gpu, k=2, c=10, modes='exact', return_amplitudes=True, return_vandermonde=True)
        assert np.allclose(dmdomega.get().real, omega.get().real, atol_float64)   
        
        
def suite():
    s = TestSuite()
    s.addTest(test_rlinalg('test_rsvd_float32'))
    s.addTest(test_rlinalg('test_rsvd_float64'))
    s.addTest(test_rlinalg('test_rsvd_complex64'))
    s.addTest(test_rlinalg('test_rsvd_complex128'))
    s.addTest(test_rlinalg('test_rsvdf_float32'))
    s.addTest(test_rlinalg('test_rsvdf_float64'))
    s.addTest(test_rlinalg('test_rsvdf_complex64'))
    s.addTest(test_rlinalg('test_rsvdf_complex128'))
    s.addTest(test_rlinalg('test_rdmd_float32'))
    s.addTest(test_rlinalg('test_rdmd_float64'))
    s.addTest(test_rlinalg('test_rdmd_complex64'))
    s.addTest(test_rlinalg('test_rdmd_complex128'))
<<<<<<< HEAD
    s.addTest(test_rlinalg('test_cdmd_float32'))
    s.addTest(test_rlinalg('test_cdmd_float64'))
    s.addTest(test_rlinalg('test_cdmd_complex64'))
    s.addTest(test_rlinalg('test_cdmd_complex128'))   

=======
>>>>>>> 3b43c03c
    
    if misc.get_compute_capability(pycuda.autoinit.device) >= 1.3:
        s.addTest(test_rlinalg('test_rsvd_float32'))
        s.addTest(test_rlinalg('test_rsvd_float64'))
        s.addTest(test_rlinalg('test_rsvd_complex64'))
        s.addTest(test_rlinalg('test_rsvd_complex128'))  
        s.addTest(test_rlinalg('test_rsvdf_float32'))
        s.addTest(test_rlinalg('test_rsvdf_float64'))
        s.addTest(test_rlinalg('test_rsvdf_complex64'))
        s.addTest(test_rlinalg('test_rsvdf_complex128'))
        s.addTest(test_rlinalg('test_rdmd_float32'))
        s.addTest(test_rlinalg('test_rdmd_float64'))
        s.addTest(test_rlinalg('test_rdmd_complex64'))
        s.addTest(test_rlinalg('test_rdmd_complex128'))
<<<<<<< HEAD
        s.addTest(test_rlinalg('test_cdmd_float32'))
        s.addTest(test_rlinalg('test_cdmd_float64'))
        s.addTest(test_rlinalg('test_cdmd_complex64'))
        s.addTest(test_rlinalg('test_cdmd_complex128')) 
=======
>>>>>>> 3b43c03c
        
    return s

if __name__ == '__main__':
    main(defaultTest = 'suite')<|MERGE_RESOLUTION|>--- conflicted
+++ resolved
@@ -191,14 +191,10 @@
     s.addTest(test_rlinalg('test_rdmd_float64'))
     s.addTest(test_rlinalg('test_rdmd_complex64'))
     s.addTest(test_rlinalg('test_rdmd_complex128'))
-<<<<<<< HEAD
     s.addTest(test_rlinalg('test_cdmd_float32'))
     s.addTest(test_rlinalg('test_cdmd_float64'))
     s.addTest(test_rlinalg('test_cdmd_complex64'))
     s.addTest(test_rlinalg('test_cdmd_complex128'))   
-
-=======
->>>>>>> 3b43c03c
     
     if misc.get_compute_capability(pycuda.autoinit.device) >= 1.3:
         s.addTest(test_rlinalg('test_rsvd_float32'))
@@ -213,13 +209,10 @@
         s.addTest(test_rlinalg('test_rdmd_float64'))
         s.addTest(test_rlinalg('test_rdmd_complex64'))
         s.addTest(test_rlinalg('test_rdmd_complex128'))
-<<<<<<< HEAD
         s.addTest(test_rlinalg('test_cdmd_float32'))
         s.addTest(test_rlinalg('test_cdmd_float64'))
         s.addTest(test_rlinalg('test_cdmd_complex64'))
         s.addTest(test_rlinalg('test_cdmd_complex128')) 
-=======
->>>>>>> 3b43c03c
         
     return s
 
